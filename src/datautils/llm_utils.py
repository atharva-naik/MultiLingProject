from vllm.outputs import RequestOutput, CompletionOutput

class CompletionOutputV2(CompletionOutput):
    @classmethod
    def from_v1_object(cls, v1_obj):
        return cls(
            index = v1_obj.index,
            text = v1_obj.text,
            token_ids = v1_obj.token_ids,
            cumulative_logprob = v1_obj.cumulative_logprob,
            logprobs = v1_obj.logprobs,
            finish_reason = v1_obj.finish_reason,
        )
        
    def to_json(self) -> str:
        return {
            "index": self.index,
            "text": self.text,
            "token_ids": list(self.token_ids),
            "logprobs": self.logprobs,
            "cumulative_logprob": self.cumulative_logprob,
            "finish_reason": repr(self.finish_reason),
        }

class RequestOutputV2(RequestOutput):
    @classmethod
    def from_v1_object(cls, v1_obj):
        return cls(
            request_id=v1_obj.request_id,
            prompt=v1_obj.prompt,
            prompt_token_ids=v1_obj.prompt_token_ids,
            outputs=v1_obj.outputs,
<<<<<<< HEAD
            finished = v1_obj.finished
=======
            finished = v1_obj.finished,
>>>>>>> 541cba06
        )

    def to_json(self) -> str:
        return {
            "request_id": self.request_id,
            "prompt": self.prompt,
            "prompt_token_ids": list(self.prompt_token_ids),
            "outputs": [CompletionOutputV2.from_v1_object(completion_output).to_json() for completion_output in self.outputs],
        }<|MERGE_RESOLUTION|>--- conflicted
+++ resolved
@@ -30,11 +30,7 @@
             prompt=v1_obj.prompt,
             prompt_token_ids=v1_obj.prompt_token_ids,
             outputs=v1_obj.outputs,
-<<<<<<< HEAD
-            finished = v1_obj.finished
-=======
             finished = v1_obj.finished,
->>>>>>> 541cba06
         )
 
     def to_json(self) -> str:
